--- conflicted
+++ resolved
@@ -1,15 +1,10 @@
 # Python compiled
 __pycache__
 classes/__pycache__
-<<<<<<< HEAD
 .idea
 settings.json
-=======
 resources.py
-
 # pb_tools zip build
 zip_build/
-
 # VS Code
-.vscode
->>>>>>> a4958bf1
+.vscode