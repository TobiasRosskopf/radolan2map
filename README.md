# radolan2map

**QGIS plugin for DWD rasterized precipitation datasets like RADOLAN/RADKLIM and REGNIE**  
This project is a QGIS plugin that brings precipitation data from German Meteorological Service (DWD, https://www.dwd.de) - radar data in RADOLAN/RADKLIM binary format in any grid dimension as well as REGNIE - on a map. You also can **add** up RADOLAN data!  
Applications: hydrometeorological and agricultural analyses.

### Features
load the following data types:
- load/display any binary file in RADOLAN / RADKLIM format (incl. gz-compression)
- radolan summation: you can add up RADOLAN data!
- daily, monthly and multiannual REGNIE files (incl. gz-compression)

additional functions for RADOLAN:
- bring it to standard projection [ETRS89 / LAEA Europe](https://epsg.io/3035)
- optional cut to german border (or any other shape file)
- status of DWD Radar Network included (see [Wiki](https://gitlab.com/Weatherman_/radolan2map/wikis/home))
  

### Installation, Usage
=> [Wiki](https://gitlab.com/Weatherman_/radolan2map/wikis/home)
  

### Data info
#### RADOLAN
* Overview: [https://dwd.de/RADOLAN](https://dwd.de/RADOLAN). There are hourly (RH, RW) or daily (SF) datasets.  
  A RADOLAN-RW-testfile (gzipped binary) is included in directory `example/sample_file/`.
* Data download: RADOLAN (recent) and RADKLIM radar climatology dataset:
  [DWD open climate data](https://opendata.dwd.de/climate_environment/CDC/grids_germany/hourly/radolan/)
#### REGNIE
* REGNIE overview: https://www.dwd.de/DE/leistungen/regnie/regnie.html
* Data download:
  * [REGNIE daily data](https://opendata.dwd.de/climate_environment/CDC/grids_germany/daily/regnie/)
  * [REGNIE monthly data](https://opendata.dwd.de/climate_environment/CDC/grids_germany/monthly/regnie/)
  * [REGNIE multiannual data](https://opendata.dwd.de/climate_environment/CDC/grids_germany/multi_annual/regnie/)

### Platform info
Plugin was successfully tested with QGIS
*  3.16 *Hannover* on Linux openSUSE 15.3
*  3.10 *A Coruña* on Linux openSUSE 15.1 and Windows 10
<<<<<<< HEAD
=======
*  3.16 *Hannover* on Linux openSUSE 15.1 and Windows 10
>>>>>>> a4958bf1

If you experience any problems when starting the plugin, please make sure that  
you have a **current version of QGIS and Python installed** on your system.


### QGIS
*  [https://qgis.org](https://qgis.org)
*  [`radolan2map`](http://plugins.qgis.org/plugins/radolan2map/) at qgis.org

### Feel invited...
to give me feedback about usability and  
help improving this plugin to promote open source (GIS)software and data!
<|MERGE_RESOLUTION|>--- conflicted
+++ resolved
@@ -35,12 +35,8 @@
 
 ### Platform info
 Plugin was successfully tested with QGIS
-*  3.16 *Hannover* on Linux openSUSE 15.3
+*  3.16 *Hannover* on Linux openSUSE 15.3 and Windows 10
 *  3.10 *A Coruña* on Linux openSUSE 15.1 and Windows 10
-<<<<<<< HEAD
-=======
-*  3.16 *Hannover* on Linux openSUSE 15.1 and Windows 10
->>>>>>> a4958bf1
 
 If you experience any problems when starting the plugin, please make sure that  
 you have a **current version of QGIS and Python installed** on your system.
