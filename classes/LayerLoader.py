"""
LayerLoader

Loads creates and load a QgsRaster- or QgsVectorLayer

Created on 07.12.2020
@authors: Weatherman, Tobias Rosskopf
"""

import re
import sys
from pathlib import Path
from datetime import datetime, timedelta

from qgis.core import (
    Qgis,
    QgsProject,
    QgsLayerTreeLayer,
    QgsRasterTransparency,
    QgsVectorLayer,
    QgsRasterLayer,
    QgsDateTimeRange,
    QgsRasterLayerTemporalProperties,
)
import processing


class LayerLoader:
    """
    classdocs
    """
<<<<<<< HEAD
    
    
=======

>>>>>>> a4958bf1
    def __init__(self, iface):
        """
        Constructor
        """
<<<<<<< HEAD
        
=======

>>>>>>> a4958bf1
        print(self)

        self._iface = iface

        # set or determined later:
        self._no_zeros = False  # set zeros invisible
        self._layer_name = None

    def __str__(self):
        return self.__class__.__name__

    def out(self, s, ok=True):
        if ok:
            print(f"{self}: {s}")
        else:
<<<<<<< HEAD
            print(f"{self}: {s}", file=sys.stderr)
        
    
    
=======
            print("{}: {}".format(self, s), file=sys.stderr)

>>>>>>> a4958bf1
    def _show_message(self, qgis_state, layer_name, duration):

        if qgis_state == Qgis.Success:
            title = "Success"
<<<<<<< HEAD
            msg = f'Layer "{layer_name}" loaded!'
        else:
            title = "Error"
            msg = f'Layer "{layer_name}" failed to load!'
            self.out(msg, False)
        
        self._iface.messageBar().pushMessage(title, msg, level=qgis_state, duration=duration)
    
    
    
    def load_raster(self, tif_file, qml_file=None):
        
=======
            msg = "Layer '{}' loaded!".format(layer_name)
        else:
            title = "Error"
            msg = "Layer '{}' failed to load!".format(layer_name)
            self.out(msg, False)

        self._iface.messageBar().pushMessage(
            title, msg, level=qgis_state, duration=duration
        )

    def load_raster(self, tif_file, qml_file=None, temporal=False):

        self.temporal = temporal

>>>>>>> a4958bf1
        bn = Path(tif_file).name

        raster_layer = QgsRasterLayer(str(tif_file), bn)

        # this too? Lead to layer loaded twice.
        # QgsMapLayerRegistry.instance().addMapLayer(raster_layer)

        if not raster_layer.isValid():
            self._show_message(Qgis.Critical, bn)
            return

        """
        The new raster layer is ok and we will continue to work with it in the following
        """

        """
        --- Clean: If necessary remove existing layer ---

        If a raster layer with the above name already exists, it will be removed beforehand.
        The "legend" apparently has nothing to do with the composer legend!
        """

        # for layer in self._iface.legendInterface().layers():    # QGIS 2
        # for layer in self._iface.layerTreeView().selectedLayers():

        """ the complicated way:
        project = QgsProject.instance()
        raster_layers = [rl for rl in project.mapLayers().values() if rl.type() == 1]
        self.out("current project: {} raster layers found.".format(len(raster_layers)))

        for layer in raster_layers:
            #if layer.type() == QgsMapLayer.RasterLayer  and  layer.name() == radolan_layer_name:
            if layer.name() == layer_name:
                self.out('RasterLayer with existing name "{}" found.'.format(layer.name()))
                ''' Ausgabe
                1 Raster
                0 DEU_adm0
                '''
                # print(layerType, layer.name())

                print("  removing layer \"{}\"".format(layer.name()))
                project.removeMapLayer( layer.id() )
        """

        layer_name = Path(tif_file).stem
        self._layer_name = layer_name
        raster_layer.setName(layer_name)

        self._remove_layer_with_same_name(layer_name)

        #
        # Load result raster
        #

        # previous version without insert at specific position (was also ok):
        # self._iface.addRasterLayer(raster_to_load, path.basename(raster_to_load) )

        # Einfaches result_layer.setLayerName('Raster') bringt leider nichts.
        # Unser Rasterlayer kann zuverlässig so bestimmt werden (kann gleich noch einmal gebraucht werden):
        # raster_layer = self._iface.activeLayer()

        self._insert_layer(raster_layer, qml_file, 3)

    def load_vector(self, csv_file, qml_file=None):
        # uri = "file:///{}?encoding=UTF-8&delimiter=,&xField=LON&yField=LAT&crs=EPSG:4326".format(regnie_csv_file)
        # -> was working, simpler variant:
        # uri = "{}{}?delimiter=,&xField=LON&yField=LAT".format('file:///', regnie_csv_file)
        # but not on Windows - needs crs specified:
<<<<<<< HEAD
        uri = f"file:///{csv_file}?delimiter=,&xField=LON&yField=LAT&crs=EPSG:4326"
        self.out(f"uri: {uri}")
        
=======
        uri = "{}{}?delimiter=,&xField=LON&yField=LAT&crs=EPSG:4326".format(
            "file:///", csv_file
        )
        self.out("uri: {}".format(uri))

>>>>>>> a4958bf1
        # Make a vector layer:
        csv_layer = QgsVectorLayer(uri, csv_file.name, "delimitedtext")

        if not csv_layer.isValid():
            self._show_message(Qgis.Critical, csv_file.name)
            return

        layer_name = Path(csv_file).stem
        self._layer_name = layer_name
        csv_layer.setName(layer_name)
        self._remove_layer_with_same_name(layer_name)
        self._insert_layer(csv_layer, qml_file, 5)

    def _remove_layer_with_same_name(self, layer_name):
        layers = QgsProject.instance().mapLayersByName(layer_name)

        for layer in layers:
<<<<<<< HEAD
            self.out(f'Layer with existing name "{layer.name()}" found - removing.')
            QgsProject.instance().removeMapLayer(layer.id())
        
    
=======
            self.out(
                'Layer with existing name "{}" found - removing.'.format(layer.name())
            )
            QgsProject.instance().removeMapLayer(layer.id())

>>>>>>> a4958bf1
    def _insert_layer(self, layer, qml_file, duration):

        # Build pyramids
        self.out("Building pyramids ...")
        layer = self._build_pyramids(layer)

        # Style layer with qml file
        if qml_file:
            self._set_qml(layer, qml_file)

        # Set opacity - also for black white (without QML):
        # Sets the opacity for the layer, where opacity is a value
        # between 0 (totally transparent) and 1.0 (fully opaque).
        opa = 0.6  # 0.6 = 40% transparency

        if isinstance(layer, QgsRasterLayer):
            layer.renderer().setOpacity(opa)
        else:
            # layer.setLayerTransparency(40)    # %    this method seems only be available for vector layer
            layer.setOpacity(opa)

<<<<<<< HEAD
        if self._no_zeros:
            self._set_zeroes_invisible(layer)

=======
        # Set zero values to transparent
        if self._no_zeros:
            self._set_zeroes_invisible(layer)

        # Set temporal settings for layer (since QGIS 3.14)
        if self.temporal and Qgis.QGIS_VERSION_INT >= 31400:
            self.out("Setting temporal settings ...")
            self._set_time_range(layer)

>>>>>>> a4958bf1
        # Insert layer at a certain position

        # Add the layer to the QGIS Map Layer Registry (the second argument must be set to False
        # to specify a custom position:
        QgsProject.instance().addMapLayer(
            layer, False
        )  # first add the layer without showing it

        # obtain the layer tree of the top-level group in the project
        layerTree = self._iface.layerTreeCanvasBridge().rootGroup()
        # The position is a number starting from 0, with -1 an alias for the end.
        # Index 0: ganz oben, Index 1: 2. Position unter der Vektor-Layer-Gruppe:
        layerTree.insertChildNode(1, QgsLayerTreeLayer(layer))

        # mark the new layer and zoom to it's extent:
        self._iface.setActiveLayer(layer)
        self._iface.zoomToActiveLayer()

        self._show_message(Qgis.Success, layer.name(), duration)

    def _set_zeroes_invisible(self, layer):
        self.out("setting zeroes to 100% transparency")
        """
        # Set 0 values to NODATA (= transparent):
        provider = active_raster_layer.dataProvider()
        provider.setNoDataValue(1, 0)    # first one is referred to band number
        # -> is working
        """
        # better, conserves 0 value:
        tr = QgsRasterTransparency()
        tr.initializeTransparentPixelList(0)
        layer.renderer().setRasterTransparency(tr)

    def _set_qml(self, layer, qml_file):
        """
        @param raster_layer: QgsRasterLayer
        """
<<<<<<< HEAD
        
        self.out(f"using QML file '{qml_file}'")
        
        #if layer.geometryType() == QGis.Point:
        layer.loadNamedStyle(str(qml_file))    # str() if Path
        
        #if hasattr(raster_layer, "setCacheImage"):    # OK, 09.12.2020
=======

        self.out("using QML file '{}'".format(qml_file))

        # if layer.geometryType() == QGis.Point:
        layer.loadNamedStyle(str(qml_file))  # str() if Path

        # if hasattr(raster_layer, "setCacheImage"):    # OK, 09.12.2020
>>>>>>> a4958bf1
        try:
            layer.setCacheImage(None)
        except AttributeError:
            pass

        layer.triggerRepaint()  # muss aufgerufen werden, Layer bleibt sonst schwarzweiß
        # Das ist für die QML-Farbskala im Layerfenster:
        # self._iface.legendInterface().refreshLayerSymbology(active_raster_layer)    # QGIS 2
        self._iface.layerTreeView().refreshLayerSymbology(layer.id())

    def _set_time_range(self, layer: QgsRasterLayer) -> None:
        """
        Sets temporal settings for layer, especially start time and end time (since QGIS 3.14).

        Args:
            layer (QgsRasterLayer): Raster layer for which to set temporal settings
        """
        time_delta = self._extract_time_delta_from_layer_name(layer.name())
        timestamp_end = self._extract_timestamp_from_layername(layer.name())
        timestamp_start = timestamp_end - time_delta
        self.out(
            f"Time range from {timestamp_start:%d.%m.%Y %H:%M} to {timestamp_end:%d.%m.%Y %H:%M}."
        )

        temp_props = layer.temporalProperties()
        temp_props.setMode(QgsRasterLayerTemporalProperties.ModeFixedTemporalRange)
        temp_props.setFixedTemporalRange(
            QgsDateTimeRange(timestamp_start, timestamp_end)
        )
        temp_props.setIsActive(True)

    def _extract_time_delta_from_layer_name(self, layername: str) -> timedelta:
        """
        Extracts the time delta from the layer name based on RADOLAN products.

        Args:
            layername (str): Name of the RADOLAN raster layer (ex. RW_20180131-0950)

        Returns:
            timedelta: Time delta object
        """
        PRODUCT_DICT = {
            "RY": 5,
            "RW": 60,
            "SF": 1440,
        }
        product_name = layername.split("_")[0]

        # time delta minus 1 minute to avoid overlapping of layers
        # TODO: still overlapps with next layer, but why?
        time_delta = PRODUCT_DICT[product_name] - 1

        return timedelta(minutes=time_delta)

    def _extract_timestamp_from_layername(self, layername: str) -> datetime:
        """
        Extracts the timestamp from the layername with regular expressions.

        Args:
            layername (str): Name of the RADOLAN raster layer (ex. RW_20180131-0950)

        Returns:
            datetime: Datetime object
        """
        groups = re.findall(r"(\d{4})(\d{2})(\d{2})-(\d{2})(\d{2})", layername)
        groups = map(int, groups[0])

        return datetime(*groups)

    def _build_pyramids(self, layer: QgsRasterLayer) -> QgsRasterLayer:
        """
        Builds pyramids (overviews) for raster layer.

        Args:
            layer (QgsRasterLayer): Raster layer for which to build pyramids

        Returns:
            QgsRasterLayer: Raster layer with pyramids
        """

        parameters = {
            "INPUT": layer,
            "LEVELS": "2 4 8 16",
            "CLEAN": False,
            "RESAMPLING": 0,
            "FORMAT": 0,
            "OUTPUT": layer,
        }
        result = processing.run("gdal:overviews", parameters)

        return QgsRasterLayer(result["OUTPUT"], layer.name())

    # ..................................................

    @property
    def no_zeros(self):
        return self._no_zeros

    @no_zeros.setter
    def no_zeros(self, b):
        self._no_zeros = b

    @property
    def layer_name(self):
        return self._layer_name<|MERGE_RESOLUTION|>--- conflicted
+++ resolved
@@ -29,21 +29,12 @@
     """
     classdocs
     """
-<<<<<<< HEAD
-    
-    
-=======
-
->>>>>>> a4958bf1
+    
     def __init__(self, iface):
         """
         Constructor
         """
-<<<<<<< HEAD
-        
-=======
-
->>>>>>> a4958bf1
+        
         print(self)
 
         self._iface = iface
@@ -59,20 +50,14 @@
         if ok:
             print(f"{self}: {s}")
         else:
-<<<<<<< HEAD
+
             print(f"{self}: {s}", file=sys.stderr)
-        
-    
-    
-=======
-            print("{}: {}".format(self, s), file=sys.stderr)
-
->>>>>>> a4958bf1
+
+
     def _show_message(self, qgis_state, layer_name, duration):
 
         if qgis_state == Qgis.Success:
             title = "Success"
-<<<<<<< HEAD
             msg = f'Layer "{layer_name}" loaded!'
         else:
             title = "Error"
@@ -83,24 +68,11 @@
     
     
     
-    def load_raster(self, tif_file, qml_file=None):
-        
-=======
-            msg = "Layer '{}' loaded!".format(layer_name)
-        else:
-            title = "Error"
-            msg = "Layer '{}' failed to load!".format(layer_name)
-            self.out(msg, False)
-
-        self._iface.messageBar().pushMessage(
-            title, msg, level=qgis_state, duration=duration
-        )
 
     def load_raster(self, tif_file, qml_file=None, temporal=False):
 
         self.temporal = temporal
 
->>>>>>> a4958bf1
         bn = Path(tif_file).name
 
         raster_layer = QgsRasterLayer(str(tif_file), bn)
@@ -169,17 +141,11 @@
         # -> was working, simpler variant:
         # uri = "{}{}?delimiter=,&xField=LON&yField=LAT".format('file:///', regnie_csv_file)
         # but not on Windows - needs crs specified:
-<<<<<<< HEAD
+
         uri = f"file:///{csv_file}?delimiter=,&xField=LON&yField=LAT&crs=EPSG:4326"
         self.out(f"uri: {uri}")
-        
-=======
-        uri = "{}{}?delimiter=,&xField=LON&yField=LAT&crs=EPSG:4326".format(
-            "file:///", csv_file
-        )
-        self.out("uri: {}".format(uri))
-
->>>>>>> a4958bf1
+
+
         # Make a vector layer:
         csv_layer = QgsVectorLayer(uri, csv_file.name, "delimitedtext")
 
@@ -197,18 +163,9 @@
         layers = QgsProject.instance().mapLayersByName(layer_name)
 
         for layer in layers:
-<<<<<<< HEAD
             self.out(f'Layer with existing name "{layer.name()}" found - removing.')
             QgsProject.instance().removeMapLayer(layer.id())
-        
-    
-=======
-            self.out(
-                'Layer with existing name "{}" found - removing.'.format(layer.name())
-            )
-            QgsProject.instance().removeMapLayer(layer.id())
-
->>>>>>> a4958bf1
+    
     def _insert_layer(self, layer, qml_file, duration):
 
         # Build pyramids
@@ -230,11 +187,7 @@
             # layer.setLayerTransparency(40)    # %    this method seems only be available for vector layer
             layer.setOpacity(opa)
 
-<<<<<<< HEAD
-        if self._no_zeros:
-            self._set_zeroes_invisible(layer)
-
-=======
+
         # Set zero values to transparent
         if self._no_zeros:
             self._set_zeroes_invisible(layer)
@@ -244,7 +197,7 @@
             self.out("Setting temporal settings ...")
             self._set_time_range(layer)
 
->>>>>>> a4958bf1
+
         # Insert layer at a certain position
 
         # Add the layer to the QGIS Map Layer Registry (the second argument must be set to False
@@ -282,7 +235,6 @@
         """
         @param raster_layer: QgsRasterLayer
         """
-<<<<<<< HEAD
         
         self.out(f"using QML file '{qml_file}'")
         
@@ -290,15 +242,7 @@
         layer.loadNamedStyle(str(qml_file))    # str() if Path
         
         #if hasattr(raster_layer, "setCacheImage"):    # OK, 09.12.2020
-=======
-
-        self.out("using QML file '{}'".format(qml_file))
-
-        # if layer.geometryType() == QGis.Point:
-        layer.loadNamedStyle(str(qml_file))  # str() if Path
-
-        # if hasattr(raster_layer, "setCacheImage"):    # OK, 09.12.2020
->>>>>>> a4958bf1
+
         try:
             layer.setCacheImage(None)
         except AttributeError:
